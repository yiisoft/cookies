--- conflicted
+++ resolved
@@ -2,11 +2,8 @@
 
 ## 1.2.2 under development
 
-<<<<<<< HEAD
 - Enh: Add composer require checker into CI
-=======
 - Enh #52: Add support for `^2.0` version of `psr/http-message` (@vjik)
->>>>>>> fcd37535
 
 ## 1.2.1 June 15, 2022
 
